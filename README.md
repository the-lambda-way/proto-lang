# Proto Language
(Note: this language is still in its initial stage, with various techniques being explored.)

Proto is on a mission to decentralize programming from the monolithic languages we currently are forced to operate within. Too much attention is spent on mastering the idiosyncracies and constraints of existing languages, when we should be focused solely on the considerations of the domains under consideration.

Proto divides this problem into two aspects: syntax conventions and execution models.

I propose the radical view that syntax should not be defined for us, but that conventions should arise naturally out of common usage, just as they do within science, engineering, and in natural language. This is already the situation in API design - Proto would simply extend this to syntax usage as well. Language-oriented programming environments like Racket and JetBrains MPS currently have a lot to offer in this area, but I think the situation can be pushed even further. Working with syntax extensions should be as easy as working with functions or objects. I consider Racket to be the forerunner in this area, but it is currently anchored to its lisp roots. A newly announced effort by Matthew Flatt, dubbed Racket2 (<https://github.com/racket/racket/wiki/Racket2>), is a step in this direction, and worth keeping an eye on.

Execution models govern both the capabilities of a programming language, as well as the semantics which are most convenient to use. It is harder to envision how to put control of these in the hands of language users in an accessible way, but for a start I think it is worth exposing a representative set of small components with formally-defined semantics, that might be reflective of a compiler-building toolbox with a strong emphasis on compositional design. Ideally, it would be possible to move between functional semantics and stateful semantics (for example) in the same program along well-defined boundaries, without incidental performance penalty or complexity, and without relying on ad-hoc language integration. The same way that Racket users can declare a #lang to work with, Proto users could declare a paradigm or execution environment.

If you feel like chatting, feel free to stop on by the Discord server (https://discord.gg/KxD2U4f).



# Current Progress

*10/18/2019*

Since syntax manipulation is a core part of the language, it is important to have a robust set of parsing tools to build upon. The beginning of these tools are found in the *pattern* folder (working name of the parser tools library).

I've been using the Lox language (*http://www.craftinginterpreters.com*) as a test bed for the library's features. An implementation of the language in plain C++ is found in the file *lox-text.cpp*. At this point it tokenizes a portion of the language (up to chapter 4 of the *Crafting Interpreters* book).

A goal of this library is to be widely applicable while remaining useable. I've identified four levels of abstraction which I think provide a high degree of flexibility, and assists in incrementally improving code over time. These are

* *low-level*, which micromanages details, is responsible for memory layout, and relies on imperative control flow mechanisms
* *high-level*, which hides details behind encapsulations of various types, control flow managed through function composition
* *declarative*, which minimizes control flow and memory management through declarative-style code, providing tailor-made objects with configurable options
* *domain-level*, which is often supplied as a DSL imposing a set of constraints which isolate contextually meaningful semantics, and providing improved syntax

These four layers are explored below with examples, which will serve as the initial introduction to the Pattern library.



# Pattern Library

These examples demonstrate scanning and tokenizing a number, which is defined as either an integer or a decimal. An integer here is defined as a sequence of digits, and a decimal as an integer, followed by '.', followed by an integer. We'll also showcase incrementally tokenizing both integers and decimals in the same function.

The following definitions are used throughout the examples:

<<<<<<< HEAD


=======
>>>>>>> 63697777
```c++
#include <string>
#include <variant>
#include "../include/scanning-algorithms.h"
#include "../include/scan_view.h"

enum class TokenType    { INTEGER, DECIMAL, NONE };
using number_token = token<TokenType, std::variant<std::monostate, int, double>>;

number_token none_token {TokenType::NONE, std::monostate {}};
constexpr bool is_digit (char c)    { return '0' <= c && c <= '9'; }

std::string to_string (std::string_view s)    { return std::string {s.data(), s.length()}; }
```



## Low-level

A *scanner* type, which is provided in *scan_view.h*, combines a string view and iterator to manage the scanning of source code using traditional iterator semantics. It can be included as part of a custom scanner or parser, or used separately and passed between functions.



```c++
<<<<<<< HEAD
number_token number (scan_view& s)
=======
number_token number (scanner& s)
>>>>>>> 63697777
{
    if (!is_digit(*s))    return none_token;

    // Integer
    std::string match = "" + *s++;

    while (is_digit(*s))    match += *s++;

    if (*s != '.' || !is_digit(s[1]))    return {TokenType::INTEGER, std::stoi(match)};

    // Decimal
    match += *s++ + *s++;

    while (is_digit(*s))    match += *s++;

    return {TokenType::DECIMAL, std::stod(match)};
}

// Add number to your custom parser
```



## High-level

The *save()* member of the scan_view class provides a simple mechanism to backtrack or obtain the characters of a successful parse. The first example copied matching characters one by one into a string. This example uses *s.copy_skipped()* to return the string from the last save to the current position.

Iteration has been replaced here with algorithms.



```c++
number_token number2 (scan_view& s)
{
    s.save();

    // Integer
    if (!advance_if(s, is_digit))    return none_token;
    advance_while(s, is_digit);

    if (s != '.' || !is_digit(s[1]))    return {TokenType::INTEGER, std::stoi(s.copy_skipped())};

    // Decimal
    s += 2;
    advance_while(s, is_digit);

    return {TokenType::DECIMAL, std::stod(s.copy_skipped())};
}

// add number2 to your custom parser
```



## Declarative-level

Higher-order functions can be used to generate scanning and parsing functions for you. The next example creates matchers which return an optional string_view if the match is successful.

(Implementation hasn't been pushed yet, but is mostly done.)



```c++
scanner integer    = Scan::at_least(1, is_digit);
scanner fractional = Scan::join('.', integer);

number_token number4 (scan_view& s)
{
    auto match_int = match_when(s, integer);
    if (!match_int)    return none_token;

    auto match_frac = match_when(s, fractional);
    if (!match_frac)    return {TokenType::INTEGER, std::stoi(to_string(match_int.value()))};

    double val = std::stod(to_string(match_int.value()) + to_string(match_frac.value()));
    return {TokenType::DECIMAL, val};
}

// add number4 to your custom parser
```



This example takes the last one step further and generates a tokenizer given a matcher and tokenization algorithm. The tokenizer would then be passed a scan_view and return an optional token.

(Not yet implemented.)



```
scanner integer    = Scan::at_least(1, is_digit);
scanner fractional = Scan::join('.', integer);

number_token tokenize_int (string_view match)
{
    return {TokenType::INTEGER, std::stoi(match)};
};

number_token tokenize_dec (string_view match)
{
    return {TokenType::DECIMAL, std::stod(match)};
};

// Tokenize::incremental takes a list of pairs of scanners and functions
tokenizer number5 = Tokenize::incremental({integer,    tokenize_int},
                                          {fractional, tokenize_dec});
                                          
// add number5 to your custom parser
```



## DSL

Eventually a grammar will be added to the library as well, for traditional DSL creation. The main benefits of using a grammar is that scanning and parsing is handled for you.

(Not yet implemented.)



```
rule digit   = GrammarExp >> '0' | '1' | '2' | '3' | '4' | '5' | '6' | '7' | '8' | '9';
rule integer = *digit;
rule decimal = integer, '.', integer;

number_token tokenize_int (string_view match)
{
    return {TokenType::INTEGER, std::stoi(match)};
};

number_token tokenize_dec (string_view match)
{
    return {TokenType::DECIMAL, std::stod(match)};
};

Language myLang;
myLang.add_rule(integer, tokenize_int);
myLang.add_rule(decimal, tokenize_dec);
// Note, incremental parsing is handled automatically when rules are added
```




<|MERGE_RESOLUTION|>--- conflicted
+++ resolved
@@ -38,11 +38,6 @@
 
 The following definitions are used throughout the examples:
 
-<<<<<<< HEAD
-
-
-=======
->>>>>>> 63697777
 ```c++
 #include <string>
 #include <variant>
@@ -67,11 +62,7 @@
 
 
 ```c++
-<<<<<<< HEAD
-number_token number (scan_view& s)
-=======
 number_token number (scanner& s)
->>>>>>> 63697777
 {
     if (!is_digit(*s))    return none_token;
 
@@ -161,7 +152,7 @@
 
 
 
-```
+```c++
 scanner integer    = Scan::at_least(1, is_digit);
 scanner fractional = Scan::join('.', integer);
 
@@ -178,7 +169,7 @@
 // Tokenize::incremental takes a list of pairs of scanners and functions
 tokenizer number5 = Tokenize::incremental({integer,    tokenize_int},
                                           {fractional, tokenize_dec});
-                                          
+
 // add number5 to your custom parser
 ```
 
@@ -192,7 +183,7 @@
 
 
 
-```
+```c++
 rule digit   = GrammarExp >> '0' | '1' | '2' | '3' | '4' | '5' | '6' | '7' | '8' | '9';
 rule integer = *digit;
 rule decimal = integer, '.', integer;
