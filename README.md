--- conflicted
+++ resolved
@@ -1,4 +1,3 @@
-<<<<<<< HEAD
 # Proto Language
 
 (Note: this language is still in its initial stage, with various techniques being explored.)
@@ -202,211 +201,4 @@
 
 A testing framework will soon be added using Catch2 (https://github.com/catchorg/Catch2).
 
-Proper documentation has begin, using Sphinx with a Read The Docs theme.
-=======
-# Proto Language
-
-(Note: this language is still in its initial stage, with various techniques being explored.)
-
-Proto is a framework on a mission to decentralize programming from the monolithic syntactic and semantic systems that programming languages traditionally operate under. Currently, learning a programming language means learning a whole new set of notational conventions (hopefully similar to ones you are familiar with!) which are tightly coupled to a bespoke execution model. As a result, too much attention is spent on mastering the idiosyncrasies and constraints of a language, when we should be focused solely on the considerations of the domains we choose, using whatever syntax is most convenient.
-
-Instead of syntax being constrained for us by our tools, conventions should arise naturally out of common usage, just as they do within science, engineering, and in natural language. This is already the situation in API design (within the constraints of a language's paradigms), and Proto would extend this to syntax usage as well. Working with syntax extensions should be as easy as working with functions or objects.
-
-Likewise with execution models. Users should be able to move between paradigms without incidental performance penalty or complexity, and without relying on ad-hoc language integration. Choosing an execution model or paradigm should be as easy as defining a new module.
-
-If you feel like chatting, feel free to stop on by the Discord server (https://discord.gg/KxD2U4f).
-
-
-
-# Design
-
-Since syntax manipulation is a core part of the language, it is important to have a robust set of parsing tools to build upon. The Pattern library is being developed as a user-friendly toolkit for building recursive-descent parsers. Because Proto is meant to be more of a framework than a traditional language, every effort is made to adapt the C++ implementation to C++ conventions. But once it is developed to a sufficient point, the library will be used to bootstrap the Proto language proper, which should be much more flexible in developing the stronger features of the library (such as lisp-macros). I intend to continue developing the C++ library alongside the Proto version, matching the feature set as much as possible.
-
-Interpretation of Proto's notation will serve as the test case for an initial procedural execution model included in the language. Once a rudimentary language runs, exploration of other execution models / paradigms can begin.
-
-
-
-# Pattern Library Quick Look
-
-Below are various ways in which you might tokenize a number which can be either an integer or a decimal. Assume that the current character has been identified as a digit in your outer loop.
-
-
-
-## Set up
-
-The following definitions are used throughout the examples:
-
-```c++
-#include <string>
-#include <string_view>
-#include <variant>
-#include "scan_view.h"
-#include "scanning-algorithms.h"
-#include "syntax.h"
-
-enum class TokenType { INTEGER, DECIMAL };
-using number_token = token<TokenType, std::variant<int, double>>;
-
-constexpr bool is_digit (char c)     { return '0' <= c && c <= '9'; }
-
-std::string to_string (std::string_view s)     { return std::string {s.data(), s.length()}; }
-```
-
-
-
-## Using pointers
-
-```c++
-number_token number (scan_view& s)
-{
-     // Integer
-     std::string match = "" + *s++;
-
-     while (is_digit(*s))    match += *s++;
-
-     if (s[0] != '.' || !is_digit(s[1]))    return {TokenType::INTEGER, std::stoi(match)};
-
-     // Decimal
-     match += *s++ + *s++;
-
-     while (is_digit(*s))    match += *s++;
-
-     return {TokenType::DECIMAL, std::stod(match)};
-}
-```
-
-
-
-## Using algorithms
-
-```c++
-number_token number (scan_view& s)
-{
-     s.save();
-
-     // Integer
-     ++s;
-     advance_while(s, is_digit);
-
-     if (*s != '.' || !is_digit(s[1]))    return {TokenType::INTEGER, std::stoi(s.copy_skipped())};
-
-     // Decimal
-     s += 2;
-     advance_while(s, is_digit);
-
-     return {TokenType::DECIMAL, std::stod(s.copy_skipped())};
-}
-```
-
-
-
-## Using higher-order functions
-
-```c++
-number_token number (scan_view& s)
-{
-     constexpr auto integer    = Scan::some(is_digit);
-     constexpr auto fractional = Scan::join('.', integer);
-
-     s.save();
-
-     integer(s);
-
-     if (!fractional(s))     return {TokenType::INTEGER, std::stoi(s.copy_skipped())};
-     return {TokenType::DECIMAL, std::stod(s.copy_skipped())};
-}
-```
-
-
-
-## Using declarative features
-
-(Not yet implemented.)
-
-```c++
-auto integer    = Scan::some(is_digit);
-auto fractional = Scan::join('.', integer);
-
-number_token tokenize_int (std::string_view match)
-{
-     return {TokenType::INTEGER, std::stoi(to_string(match))};
-};
-
-number_token tokenize_dec (std::string_view match)
-{
-     return {TokenType::DECIMAL, std::stod(to_string(match))};
-};
-
-// Tokenize::incremental takes a list of pairs of scanners and tokenizers
-auto number = Tokenize::incremental({integer,    tokenize_int},
-                                    {fractional, tokenize_dec});
-```
-
-
-
-## Using grammar-like features
-
-(Not yet implemented.)
-
-```c++
-auto digit   = GrammarExp >> '0' | '1' | '2' | '3' | '4' | '5' | '6' | '7' | '8' | '9';
-auto integer = +digit;
-auto decimal = integer & '.' & integer;
-
-number_token tokenize_int (std::string_view match)
-{
-     return {TokenType::INTEGER, std::stoi(match)};
-};
-
-number_token tokenize_dec (std::string_view match)
-{
-     return {TokenType::DECIMAL, std::stod(match)};
-};
-
-Language myLang;
-
-// Incremental parsing is handled automatically when rules are added
-myLang.add_rule(integer, tokenize_int);
-myLang.add_rule(decimal, tokenize_dec);
-```
-
-
-
-## Using built-in definitions
-
-(Not yet implemented.)
-
-```c++
-#include "pattern.h"
-
-Language myLang;
-myLang.add_rule(PatDef::integer, [](auto m) -> number_token { return {TokenType::INTEGER, std::stoi(m)}; });
-myLang.add_rule(PatDef::decimal, [](auto m) -> number_token { return {TokenType::DECIMAL, std::stod(m)}; });
-```
-
-
-# Documentation
-
-[Read the docs.](https://the-proto-language.readthedocs.io/en/cpp20/)
-
-
-
-# Current Progress
-
-*08/10/2020*
-
-The Pattern library is being refactored to adopt the C++20 features available in GCC 10. Recent changes are taking place in the cpp20 branch, but will soon be merged back into main for continued development.
-
-Work continues on separating the core components into independent, but composable libraries. The functional combinator library provides tools for declaratively composing impure functions. The rest of the Pattern library is being written to use this new model, instead of the old scanners which integrated this functionality into themselves.
-
-The Pattern library will strive to be fully compatible with C++20 ranges and their associated tools.
-
-The Lox language (*http://www.craftinginterpreters.com*) is being used as a test bed for the library's features. An implementation of the language in plain C++ is found in the file *lox-test.cpp*. At this point it tokenizes a portion of the language (up to chapter 4 of the *Crafting Interpreters* book).
-
-The Rosetta Code lexical analyzer (*http://rosettacode.org/wiki/Compiler/lexical_analyzer*) has been added as another test bed for the language (but hasn't been committed yet). The Super Tiny Compiler (https://github.com/jamiebuilds/the-super-tiny-compiler) will be added next. Other language-related applications will be added to this list as time goes on.
-
-A testing framework will soon be added using Catch2 (*https://github.com/catchorg/Catch2*).
-
-Proper documentation has begin, using Sphinx with a Read The Docs theme.
-
->>>>>>> 2c9d349e
+Proper documentation has begin, using Sphinx with a Read The Docs theme.